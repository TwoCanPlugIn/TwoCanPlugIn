--- conflicted
+++ resolved
@@ -56,7 +56,6 @@
 		wxCheckBox* chkGateway;
 		wxCheckBox* chkWaypoint;
 		wxCheckBox* chkMedia;
-<<<<<<< HEAD
 		wxStaticText* labelNetworkAddress;
 		wxStaticText* labelUniqueId;
 		wxStaticText* labelManufacturer;
@@ -66,9 +65,7 @@
 		wxStaticText* labelFunction;
 		wxChoice* cmbLogging;
 		wxPanel* panelAutopilot;
-=======
 		wxCheckBox* chkAutopilot;
->>>>>>> eea38a16
 		wxRadioBox* rdoBoxAutopilot;
 		wxChoice* cmbLogging;
 		wxPanel* panelDebug;
