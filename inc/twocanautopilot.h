--- conflicted
+++ resolved
@@ -38,19 +38,12 @@
 #include <wx/jsonreader.h>
 #include <wx/jsonwriter.h>
 
-<<<<<<< HEAD
-// If we are in Active Mode, whether we can control an Autopilot. 
-extern bool enableAutopilot;
-// If we can control an AUtopilot, what model. 
+// If we can control an Autopilot, what model. 
 // 0 - None, 1 Garmin, 2 Raymarine, 3 Simrad AC-12, 4 Navico NAC-3, 5 Furuno
 extern AUTOPILOT_MODEL autopilotModel; 
-=======
-// If we are in Active Mode, whether we can control an Autpilot. 0 - None, 1, Garmin, 2 Navico, 3 Raymarine, 4 Furuno
-extern int autopilotModel; 
 
 // Map of the devices on the network. Iterated to fimd the address of an autopilot controller
 extern NetworkInformation networkMap[CONST_MAX_DEVICES];
->>>>>>> eea38a16
 
 // A 1 byte CAN bus network address for this device if it is an Active device (0-253)
 extern int networkAddress;
@@ -94,11 +87,7 @@
 
 public:
 	// The constructor
-<<<<<<< HEAD
 	TwoCanAutopilot(AUTOPILOT_MODEL model);
-=======
-	TwoCanAutoPilot(int mode);
->>>>>>> eea38a16
 
 	// and destructor
 	~TwoCanAutoPilot(void);
