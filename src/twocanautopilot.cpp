// Copyright(C) 2018-2022 by Steven Adler
//
// This file is part of TwoCan, a plugin for OpenCPN.
//
// TwoCan is free software: you can redistribute it and/or modify
// it under the terms of the GNU General Public License as published by
// the Free Software Foundation, either version 3 of the License, or
// (at your option) any later version.
//
// TwoCan is distributed in the hope that it will be useful,
// but WITHOUT ANY WARRANTY; without even the implied warranty of
// MERCHANTABILITY or FITNESS FOR A PARTICULAR PURPOSE.See the
// GNU General Public License for more details.
//
// You should have received a copy of the GNU General Public License
// along with TwoCan. If not, see <https://www.gnu.org/licenses/>.
//
// NMEA2000® is a registered Trademark of the National Marine Electronics Association

//
// Project: TwoCan Plugin
// Description: NMEA 2000 plugin for OpenCPN
// Unit: Autoplot Control
// Owner: twocanplugin@hotmail.com
// Date: 30/06/2022
// Version History: 
// 1.0 Initial Release of Autopilot Control.

#include "twocanautopilot.h"

// TwoCan Autopilot
TwoCanAutoPilot::TwoCanAutoPilot(int manufacturer) {
	//BUG BUG Not sure why I am passing the autopilot model.
	// BUG BUG Need to persist
	autopilotControllerAddress = 3;
}

TwoCanAutoPilot::~TwoCanAutoPilot(void) {
}

// Some models of autopilots require the autopilot network address to be included
// in the data. Obtain the network address by iterating through the network map.
// The list of product numbers however needs to be updated.
bool TwoCanAutoPilot::FindAutopilot(void) {
	bool result = false;
	autopilotControllerAddress = 254; // In valid Address
	for (int i = 0; i < CONST_MAX_DEVICES; i++) {
		switch (networkMap[i].productInformation.productCode) {
			case 18846: // Simrad AC12
				result = true;
				break;
			case 25576: // Simrad NAC3
				result = true;
				break;
			case 67890: // Raymarine Evo
				result = true;
				break;
			case 2545: // Garmin Reactor
				result = true;
				break;
			default:
				result = false;
				break;
		}

		if (result) {
			autopilotControllerAddress = i;
			break;
		}
	}
	return result;
}


// Raymarine Evolution Autopilot Heading, PGN's 65359 (Heading) and 65360 Locked Heading
// Parse the PGN, convert to JSON and send via OCPN messaging so that the UI dialog can be synchronized with the A/P state
bool TwoCanAutoPilot::DecodeRaymarineAutopilotHeading(const int pgn, const byte *payload, wxString *jsonResponse) {
	wxJSONValue root;
	wxJSONWriter writer;

	unsigned int manufacturerId;
	manufacturerId = payload[0] | ((payload[1] & 0x07) << 8);

	byte industryCode;
	industryCode = (payload[1] & 0xE0) >> 5;

	byte sid;
	sid = payload[2];

<<<<<<< HEAD
// TwoCan Autopilot
TwoCanAutopilot::TwoCanAutopilot(AUTOPILOT_MODEL manufacturer) {
    // Save the autopilot model, 0 - None, 1 - Garmin, 2 - Navico, 3 - Raymarine
    autopilotModel = manufacturer;
=======
	unsigned short headingTrue;
	headingTrue = payload[3] | (payload[4] << 8);

	unsigned short headingMagnetic;
	headingMagnetic = payload[5] | (payload[6] << 8);

	// BUG BUG Do I need to worry if it is a heading or locked heading ??
	if (pgn == 65359) {
		root["autopilot"]["model"] = AUTOPILOT_MODEL::RAYMARINE;
		root["autopilot"]["heading"]["trueheading"] = RADIANS_TO_DEGREES((float)headingTrue / 10000);
		root["autopilot"]["heading"]["heading"] = RADIANS_TO_DEGREES((float)headingMagnetic / 10000);
	}
	if (pgn == 65360) {
		root["autopilot"]["model"] = AUTOPILOT_MODEL::RAYMARINE;
		root["autopilot"]["targetheading"]["trueheading"] = RADIANS_TO_DEGREES((float)headingTrue / 10000);
		root["autopilot"]["targetheading"]["heading"] = RADIANS_TO_DEGREES((float)headingMagnetic / 10000);
	}

	if (root.Size() > 0) {
		writer.Write(root, *jsonResponse);
		return TRUE;
	}

	return FALSE;
}

// Raymarine Evolution Autopilot Wind
// PGN 65345
bool TwoCanAutoPilot::DecodeRaymarineAutopilotWind(const int pgn, const byte *payload, wxString *jsonResponse) {
	wxJSONValue root;
	wxJSONWriter writer;

	unsigned int manufacturerId;
	manufacturerId = payload[0] | ((payload[1] & 0x07) << 8);

	byte industryCode;
	industryCode = (payload[1] & 0xE0) >> 5;

	short windAngle;
	windAngle = payload[2] | (payload[3] << 8);

	root["autopilot"]["model"] = AUTOPILOT_MODEL::RAYMARINE;
	root["autopilot"]["windangle"] = RADIANS_TO_DEGREES(windAngle * 1e-4);

	if (root.Size() > 0) {
		writer.Write(root, *jsonResponse);
		return TRUE;
	}
	
	return FALSE;

}

// Raymarine Evolution Autopilot Mode
// PGN 65379
bool TwoCanAutoPilot::DecodeRaymarineAutopilotMode(const byte *payload, wxString *jsonResponse) {
	wxJSONValue root;
	wxJSONWriter writer;

	unsigned int manufacturerId;
	manufacturerId = payload[0] | ((payload[1] & 0x07) << 8);

	byte industryCode;
	industryCode = (payload[1] & 0xE0) >> 5;
	
	unsigned short pilotMode;
	pilotMode = payload[2] | (payload[3] << 8);

	unsigned short pilotSubMode;
	pilotSubMode = payload[4] | (payload[5] << 8);

	int mode;
	switch (pilotMode) {
		case 0x100:
			mode = AUTOPILOT_MODE::WIND;
		break;
		case 0x40:
			mode = AUTOPILOT_MODE::COMPASS;
		break;
		case 0x181:
			mode = AUTOPILOT_MODE::NODRIFT; // Not implemented in UI
		break;
		case 0x180:
			mode = AUTOPILOT_MODE::NAV;
		break;
		case 0x0:
		default:
			mode = AUTOPILOT_MODE::STANDBY;
		break;
	}

	root["autopilot"]["model"] = AUTOPILOT_MODEL::RAYMARINE;
	root["autopilot"]["mode"] = mode;

	if (root.Size() > 0) {
		writer.Write(root, *jsonResponse);
		return TRUE;
	}

	return FALSE;
}

// Rayarine encodes seatalk datagrams inside PGN 126720
bool TwoCanAutoPilot::DecodeRaymarineSeatalk(const byte *payload, wxString *jsonResponse) {
	// Only decode a small subset of the Seatalk Datagrams
	// Not sure why we're doing this as the values are also sent in the three above PGN's
	unsigned int manufacturerId;
	manufacturerId = payload[0] | ((payload[1] & 0x07) << 8);

	byte industryCode;
	industryCode = (payload[1] & 0xE0) >> 5;

	// BUG BUG Would be nice to know what these values represent
	// Perhaps indicates Seatalk <-> SeatalkNG conversion ??
	if ((payload[2] == 0xF0) && (payload[3] == 0x81)) {

		byte seatalkCommand;
		seatalkCommand = payload[4];

		// refer to Thomas Knauff Seatalk documentation
		switch (seatalkCommand) {
			case 0x84: // Compass Heading, Autopilot Course and Rudder Position
				{
				char u, vw, xy, z, m, rr, ss, tt;

				u = (payload[5] & 0xF0) >> 4;
				vw = payload[6];
				xy = payload[7];
				z = payload[8] & 0x0F;
				m = payload[9] & 0x0F;
				rr = payload[10];
				ss = payload[11];
				tt = payload[12];

				int heading = ((u & 0x03) * 90) + ((vw & 0x3f) * 2) + ((u & 0x0c) ? (((u & 0x0c) == 0x0c) ? 2 : 1) : 0);
				bool direction = (u & 0x08) == 0x08;
				int target_heading = (((vw & 0xc0) >> 6) * 90) + (xy / 2);
				int mode = z;
				int rudder_position = rr; // two's complement ??
				int alarms = 0;
				bool off_course = (m & 0x04) == 0x04;
				bool wind_shift = (m & 0x08) == 0x08;
				int display_flags = ss;

				// Construct the JSON response
				}
				break;
			case 0x90: // Device Identification
				{
				// payload[5] seems to be always zero
				int deviceID = payload[6];
				}
				break;
			case 0x9C: // Compass Heading and Rudder Position
				{
				int u, vw, rr;
				u = (payload[5] & 0xF0) >> 4; // Nibble 
				vw = payload[6];
				rr = payload[7];
				int heading = (((u & 0x3) * 90) + ((vw & 0x3f) * 2) + (u & 0xc ? ((u & 0xc) == 0xc ? 2 : 1) : 0)) % 360;
				bool direction = (u & 0x08) == 0x08;
				int rudderPosition = rr;  // Two's complement ??
				}
				break;
		} 
		
	}

	return FALSE;

}

// Simrad AC12
bool TwoCanAutoPilot::DecodeAC12Autopilot(const byte *payload, wxString *jsonResponse) {

	return TRUE;
}



// Decode PGN 130850 as sent from the autopilot. Seems to be an alarm ??
bool TwoCanAutoPilot::DecodeNAC3Alarm(const byte *payload, wxString *jsonResponse) {
	wxJSONValue root;
	wxJSONWriter writer;
	int mode;

	// Source 3: 41 9F FF FF 01 FF 3A 00 10 00 03 00 FF
	// Source 3: 41 9F FF FF 01 FF 39 00 10 00 03 00 FF
	
	unsigned int manufacturerId;
	manufacturerId = payload[0] | ((payload[1] & 0x07) << 8);

	byte industryCode;
	industryCode = (payload[1] & 0xE0) >> 5;

	byte statusCommand;
	statusCommand = payload[4];

	byte status;
	status = payload[6]; // 39 = OK ?? // 3A = Rudder Limit Exceeded

	autopilotControllerAddress = payload[10];

	unsigned short reservedA;
	reservedA = payload[3] | (payload[4] << 8);

	byte command;
	command = payload[5];

	byte subCommand;
	subCommand = payload[6];

	byte reservedB;
	reservedB = payload[7];

	byte direction;
	direction = payload[8];

	short angle;
	angle = payload[9] | (payload[10] << 8);

	byte reservedC;
	reservedC = payload[11];


	std::printf("A/P Address %d \n", autopilotControllerAddress);
	std::printf("A %d\n", reservedA);
	std::printf("Command %d \n", command);
	std::printf("Sub Command: %d \n", subCommand);
	std::printf("B %d\n", reservedB);
	std::printf("Direction: %d \n", direction);
	std::printf("Angle: %f \n", RADIANS_TO_DEGREES((float)angle / 10000));
	std::printf("C %d\n", reservedC);

	switch (command) {
		case 0x100:
			mode = AUTOPILOT_MODE::WIND;
			break;
		case 0x40:
			mode = AUTOPILOT_MODE::COMPASS;
			break;
		case 0x181:
			mode = AUTOPILOT_MODE::NODRIFT; // Not implemented in UI
			break;
		case 0x180:
			mode = AUTOPILOT_MODE::NAV;
			break;
		case 0x0:
		default:
			mode = AUTOPILOT_MODE::STANDBY;
			break;
	}

	//root["autopilot"]["model"] = AUTOPILOT_MODEL_NAC3;
	//root["autopilot"]["mode"] = mode;

	//if (root.Size() > 0) {
	//	writer.Write(root, *jsonResponse);
	//	return TRUE;
	//}

	return FALSE;
>>>>>>> eea38a16
}

// Decode PGN 65305
bool TwoCanAutoPilot::DecodeNAC3Status(const byte *payload, wxString *jsonResponse) {
	wxJSONValue root;
	wxJSONWriter writer;
	int mode;

	unsigned short manufacturerId;
	manufacturerId = payload[0] | ((payload[1] & 0x07) << 8);

	byte reserved;
	reserved = (payload[1] & 0x18) >> 3;

	byte industryGroup;
	industryGroup = (payload[1] & 0xE0) >> 5;

	// Autopilot State, Engaged or Standby
	// 0x41 0x9f 0x00 0x02 0x10 0x00 0x00 0x00
	// 0x41 0x9f 0x00 0x02 0x02 0x00 0x00 0x00
	// 0x41 0x9F 0x64 0x02 0x10 0x00 0x00 0x00
	//            |     |   |
	//      0x64 = NAC3 | 0x10 = Engaged
	//      0x00 = AC12 | 0x02 = Standby
	//               State
	
	// NAC 3 Autopilot Mode 
	// 0x41 0x9F 0x64 0x0A 0x40 0x00 0x00 0x40 - NAV 
	// 0x41 0x9F 0x64 0x0A 0x00 0x04 0x00 0x04 - Wind
	// 0x41 0x9F 0x64 0x0A 0x10 0x00 0x00 0x00 - Heading
	// 0x41 0x9F 0x64 0x0A 0x00 0x01 0x00 0x00 - No Drift
	// 0x41 0x9F 0x64 0x0A 0x08 0x00 0x00 0x00 - Standby

	// AC12 Autopilot Mode
	// BUG BUG Needs confirmation
	// 0x41 0x9f 0x00 0x0a 0x06 0x04 0x00 0x00 - Wind
	// 0x41 0x9f 0x00 0x0a 0x1e 0x00 0x00 0x00 - Wind ??
	// 0x41 0x9f 0x00 0x0a 0x0a 0x00 0x00 0x00 - Heading
	// 0x41 0x9f 0x00 0x0a 0x16 0x00 0x00 0x00 - Heading ??
	// 0x41 0x9f 0x00 0x0a 0xf0 0x00 0x80 0x00 - Nav
	// 0x41 0x9f 0x00 0x0a 0x16 0x01 0x00 0x00 - No Drift ??
	// 0x41 0x9f 0x00 0x0a 0x0c 0x00 0x80 0x00 - No Drift ??
	// Standby ??


	byte autopilotModel;
	autopilotModel = payload[2];

	//wxLogMessage(_T("TwoCan Autopilot, Detected Navico Autopilot %s"), autopilotModel == 00 ? "AC-12" : 
	//	autopilotModel == 0x64 ? "NAC-3" : std::to_string(autopilotModel));

	byte operation;
	operation = payload[3];

	switch (operation) {

	case 0x02:
		if (payload[4] == 0x10) {
			//std::printf("Autopilot Engaged\n");
		}
		else if (payload[4] == 0x02) {
			//std::printf("Autopilot in standby\n");
		}
		break; // end case operation 0x02;

	case 0x0A:
		if (autopilotModel == 0x64) {
			// NAC 3
			unsigned short command;
			command = payload[4] | (payload[5] << 8);

			switch (command) {
				case 0x40:
					mode = AUTOPILOT_MODE::NAV;
					break;
				case 0x0400:
					mode = AUTOPILOT_MODE::WIND;
					break;
				case 0x10:
					mode = AUTOPILOT_MODE::COMPASS;
					break;
				case 0x100:
					mode = AUTOPILOT_MODE::NODRIFT;
					break;
				case 0x08:
					mode = AUTOPILOT_MODE::STANDBY;
					break;
			} // end switch command

		} // end if autopilot model NAC-3

		if (autopilotModel == 0x00) {
			// AC12
			unsigned short command;
			command = payload[4] | (payload[5] << 8);

			switch (command) {
				case 0xf0:
					mode = AUTOPILOT_MODE::NAV;
					break;
				case 0x1e:
					mode = AUTOPILOT_MODE::WIND;
					break;
				case 0x0a:
					mode = AUTOPILOT_MODE::COMPASS;
					break;
				case 0x0c:
					mode = AUTOPILOT_MODE::NODRIFT;
					break;
				case 0x00:
					mode = AUTOPILOT_MODE::STANDBY;
					break;
			} // end switch command

		} // end if autopilot model AC 12
		
		root["autopilot"]["mode"] = mode;

		break; // end case operation 0x0A

	} // end switch operation

	
	if (root.Size() > 0) {
		writer.Write(root, *jsonResponse);
		return TRUE;
	}

	return FALSE;
}

// Garmin Reactor
bool TwoCanAutoPilot::DecodeGarminAutopilot(const byte *payload, wxString *jsonResponse) {
	return TRUE;
}

bool TwoCanAutoPilot::EncodeRudderAngle(const int rudderangle, wxString *jsonResponse) {
	wxJSONValue root;
	wxJSONWriter writer;

	root["autopilot"]["rudderangle"] = rudderangle;

	if (root.Size() > 0) {
		writer.Write(root, *jsonResponse);
		return TRUE;
	}
	return FALSE;
}

bool TwoCanAutoPilot::EncodeHeading(const unsigned int heading, wxString *jsonResponse) {
	wxJSONValue root;
	wxJSONWriter writer;

	root["autopilot"]["heading"] = heading;

	if (root.Size() > 0) {
		writer.Write(root, *jsonResponse);
		return TRUE;
	}
	return FALSE;
}


bool TwoCanAutoPilot::EncodeWindAngle(const int windangle, wxString *jsonResponse) {
	wxJSONValue root;
	wxJSONWriter writer;

	root["autopilot"]["windangle"] = windangle;

	if (root.Size() > 0) {
		writer.Write(root, *jsonResponse);
		return TRUE;
	}
	return FALSE;
}



bool TwoCanAutoPilot::EncodeAutopilotCommand(wxString message_body, std::vector<CanMessage> *canMessages) {
	CanHeader header;
	std::vector<byte>payload;
    
	wxJSONValue root;
	wxJSONReader reader;
	if (reader.Parse(message_body, &root) > 0) {
		// BUG BUG should log errors
		wxLogMessage("TwoCan Plugin Autopilot, JSON Error in following");
		wxLogMessage("%s", message_body);
		wxArrayString jsonErrors = reader.GetErrors();
		for (auto it : jsonErrors) {
			wxLogMessage(it);
		}
		return FALSE;
	}
	else {

		int commandValue;
		int commandId;
		
		if (root["autopilot"].HasMember("model")) {
			autopilotModel = root["autopilot"]["model"].AsInt();
		}
		
		if (root["autopilot"].HasMember("mode")) {
				commandId = AUTOPILOT_COMMAND::CHANGE_MODE;
				commandValue = root["autopilot"]["mode"].AsInt();
		}

<<<<<<< HEAD
		else if (root["autopilot"].HasMember("manufacturer")) {
			commandId = AUTOPILOT_CHANGE_MANUFACTURER;
			commandValue = root["autopilot"]["manufacturer"].AsInt();
			autopilotModel = (AUTOPILOT_MODEL)commandValue;
			wxMessageBox(wxString::Format("AUTOPILOT MANUFACTURER CHANGE: %d", commandValue), "TwoCanPlugin Debug");
=======
		if (root["autopilot"].HasMember("heading")) {
				commandId = AUTOPILOT_COMMAND::CHANGE_HEADING;
				commandValue = root["autopilot"]["heading"].AsInt();
>>>>>>> eea38a16
		}

		if (root["autopilot"].HasMember("windangle")) {
				commandId = AUTOPILOT_COMMAND::CHANGE_WIND;
				commandValue = root["autopilot"]["windangle"].AsInt();
		}

		if (root["autopilot"].HasMember("keepalive")) {
				commandId = AUTOPILOT_COMMAND::KEEP_ALIVE;
		}

		//// The following are generated when we are in GPS Mode following a route and navigating to a waypoint
		//// Generate PGN 129283
		//// BUG BUG 129284 Navigation , should come from ????
		//if (root["autopilot"].HasMember("xte")) {
		//	// BUG BUG Do we need to check the units ??
		//	// BUG BUG Enforce the units from the autopilot plugin !!
		//	// Convert xte from NM into SI  units
		//	double rawCrossTrackError = root["autopilot"]["xte"].AsDouble();
		//	int crossTrackError = (int)(100 * rawCrossTrackError / CONVERT_METRES_NAUTICAL_MILES);

		//	// BUG BUG Refactor TwoCanEncoder ??
		//	header.pgn = 129283;
		//	header.destination = CONST_GLOBAL_ADDRESS;
		//	header.source = networkAddress;
		//	header.priority = CONST_PRIORITY_HIGH;

		//	payload.clear();

		//	// Sequence Identifier
		//	payload.push_back(0xA0);

		//	byte xteMode = 0;
		//	byte navigationTerminated = 0; //0 = No

		//	payload.push_back((xteMode & 0x0F) |  0x30 | ((navigationTerminated << 6) & 0xC0));

		//	payload.push_back(crossTrackError & 0xFF);
		//	payload.push_back((crossTrackError >> 8) & 0xFF);
		//	payload.push_back((crossTrackError >> 16) & 0xFF);
		//	payload.push_back((crossTrackError >> 24) & 0xFF);

		//	goto exit;
		//	
		//}

		//// Generate PGN 129284
		//if (root["autopilot"].HasMember("bearing")) {

		//	goto exit;
		//}

		
		// Now parse the commands and generate the approprite PGN's
		switch (autopilotModel) {
		case AUTOPILOT_MODEL::GARMIN:
				switch (commandId) {
				case AUTOPILOT_COMMAND::KEEP_ALIVE:

						break;
				case AUTOPILOT_COMMAND::CHANGE_MODE:
						if (commandValue == AUTOPILOT_MODE::STANDBY) {
						// Standby
						}
						else if (commandValue == AUTOPILOT_MODE::COMPASS) {
						// Heading Mode 
						}
						else if (commandValue == AUTOPILOT_MODE::WIND) {
						// Wind mode
						}
						else if (commandValue == AUTOPILOT_MODE::NAV) {
						// GPS mode
						}
						break;
				case AUTOPILOT_COMMAND::CHANGE_HEADING:
						// Adjust Heading
						break;
				case AUTOPILOT_COMMAND::CHANGE_WIND:
						// Adjust Wind Angle
						break;
				} 

				break; // end garmin
		
		case AUTOPILOT_MODEL::RAYMARINE:
<<<<<<< HEAD
=======
				// Changes are performed via PGN 126208 Group Function to write the 
				// specific fields of proprietary PGN's

>>>>>>> eea38a16
				switch (commandId) {
				case AUTOPILOT_COMMAND::KEEP_ALIVE:
						// PGN 65384
						payload.clear();
						header.pgn = 65384;
						header.destination = autopilotControllerAddress;
						header.source = networkAddress;
						header.priority = CONST_PRIORITY_HIGH;
						// 3b, 9f is Raymarine Manufacturer Code, Reserved bits and Industry Code
						payload.push_back(0x3b);
						payload.push_back(0x9f);
						payload.push_back(0x00);
						payload.push_back(0x00);
						payload.push_back(0x00);
						payload.push_back(0x00);
						payload.push_back(0x00);
						payload.push_back(0x00);

						break;

				case AUTOPILOT_COMMAND::CHANGE_MODE:
						header.pgn = 126208;
						header.destination = CONST_GLOBAL_ADDRESS;
						header.source = networkAddress;
						header.priority = CONST_PRIORITY_HIGH;

						// PGN 126208 Group Function Command
						payload.push_back(0x01);

						// Commanded PGN
						// PGN 65379 (0x00FF63) Seatalk Pilot Mode
						payload.push_back(0x63);
						payload.push_back(0xFF);
						payload.push_back(0x00);

						// Reserved bits 0xF0 | 0x08 = Priority unchanged
						payload.push_back(0xF8);
						
						// Number of Parameter Pairs
						// BUG BUG Perhaps a variadic or iterator list function ??
						payload.push_back(0x04); 
						
						// First Pair, Field 1 of PGN 65379 
						payload.push_back(0x01);
						// Manufacturer Code 0x073B == 1851
						payload.push_back(0x3b);
						payload.push_back(0x07);

						// Second Pair, Field 3 of PGN 65379
						payload.push_back(0x03);
						// Industry Code, 4 = Marine
						payload.push_back(0x04);

						// Third Pair, Field 4 of PGN 65379
						payload.push_back(0x04);
						// Pilot Mode
						
						if (commandValue == AUTOPILOT_MODE::STANDBY) {
							payload.push_back(0x00);
							payload.push_back(0x00);
						}
						if (commandValue == AUTOPILOT_MODE::COMPASS) {
							payload.push_back(0x40);
							payload.push_back(0x00);
						}
						if (commandValue == AUTOPILOT_MODE::NAV) {
							payload.push_back(0x80);
							payload.push_back(0x01);
						}
						if (commandValue == AUTOPILOT_MODE::WIND) {
							payload.push_back(0x00);
							payload.push_back(0x01);
						}
						// 0x0181 - No Drift, not implemented yet...

						// Fourth Pair, Field 5 of PGN 65379
						payload.push_back(0x05);
						// Pilot Sub Mode 0xFFFF undefined
						payload.push_back(0xFF);
						payload.push_back(0xFF);

						break;

				case AUTOPILOT_COMMAND::CHANGE_HEADING: {
						header.pgn = 126208;
						header.destination = CONST_GLOBAL_ADDRESS;
						header.source = networkAddress;
						header.priority = CONST_PRIORITY_HIGH;

						// PGN 126208 Group Function Command
						payload.push_back(0x01);

						// Commanded PGN
						// PGN 65360 (00FF50) Seatalk Heading
						payload.push_back(0x50);
						payload.push_back(0xFF);
						payload.push_back(0x00);

						// Reserved bits 0xF0 | 0x08 = Priority unchanged
						payload.push_back(0xF8);

						// Number of Parameter Pairs
						payload.push_back(0x03);

						// First Pair, Field 1 of PGN 65360 
						payload.push_back(0x01);
						// Manufacturer Code 0x073B == 1851
						payload.push_back(0x3b);
						payload.push_back(0x07);

						// Second Pair, Field 3 of PGN 65360
						payload.push_back(0x03);
						// Industry Code, 4 = Marine
						payload.push_back(0x04);

						// Third Pair, Field 4 of PGN 65360
						payload.push_back(0x04);
						// Heading, Convert to radians * 1e4
						unsigned short heading = DEGREES_TO_RADIANS(commandValue) * 10000;
						payload.push_back(heading & 0xFF);
						payload.push_back((heading >> 8) & 0xFF);

						break;
					}

				case AUTOPILOT_COMMAND::CHANGE_WIND: {
						header.pgn = 126208;
						header.destination = CONST_GLOBAL_ADDRESS;
						header.source = networkAddress;
						header.priority = CONST_PRIORITY_HIGH;

						// PGN 126208 Group Function Command
						payload.push_back(0x01);

						// Commanded PGN
						// PGN 65345 (00FF41) Seatalk Wind
						payload.push_back(0x41);
						payload.push_back(0xFF);
						payload.push_back(0x00);

						// Reserved bits 0xF0 | 0x08 = Priority unchanged
						payload.push_back(0xF8);

<<<<<<< HEAD
		case AUTOPILOT_MODEL::NAVICO_NAC3:
=======
						// Number of Parameter Pairs
						payload.push_back(0x03);

						// First Pair, Field 1 of PGN 65345 
						payload.push_back(0x01);
						// Manufacturer Code 0x073B == 1851
						payload.push_back(0x3b);
						payload.push_back(0x07);

						// Second Pair, Field 3 of PGN 65345
						payload.push_back(0x03);
						// Industry Code, 4 = Marine
						payload.push_back(0x04);

						// Third Pair, Field 4 of PGN 65345
						//BUG BUG is this signed, meaning relative to the boat +/- port/starboard
						// or unsigned !!
						// Wind Angle, Convert to radians * 1e4
						short windAngle = DEGREES_TO_RADIANS(commandValue) * 1000;
						payload.push_back(windAngle & 0xFF);
						payload.push_back((windAngle >> 8) & 0xFF);

						break;
					}
				} 

				break; // end raymarine

			case AUTOPILOT_MODEL::SIMRAD: // AC12
>>>>>>> eea38a16
				switch (commandId) {
				case AUTOPILOT_COMMAND::KEEP_ALIVE:
						header.pgn = 65341;
						header.destination = CONST_GLOBAL_ADDRESS;
						header.source = networkAddress;
						header.priority = CONST_PRIORITY_HIGH;

						// The usual manufacturer/industry code palaver
						payload.push_back(0x41);
						payload.push_back(0x9F);
						payload.push_back(0xFF);
						payload.push_back(0xFF);
						payload.push_back(0x0D);
						payload.push_back(0xFF);
						payload.push_back(0xFF);
						payload.push_back(0x7F);
						
						break;
				case AUTOPILOT_COMMAND::CHANGE_MODE:
						header.pgn = 65341;
						header.destination = CONST_GLOBAL_ADDRESS;
						header.source = networkAddress;
						header.priority = CONST_PRIORITY_HIGH;

						// The usual manufacturer/industry code palaver
						payload.push_back(0x41);
						payload.push_back(0x9F);
						
						if (commandValue == AUTOPILOT_MODE::STANDBY) {

							payload.push_back(0xFF);
							payload.push_back(0xFF);
							payload.push_back(0x02);
							payload.push_back(0xFF);
							payload.push_back(0xFF);
							payload.push_back(0xFF);

						}
						
						if (commandValue == AUTOPILOT_MODE::COMPASS) {
							
							payload.push_back(0xFF);
							payload.push_back(0xFF);
							payload.push_back(0x02);
							payload.push_back(0xFF);
							payload.push_back(0x15);
							payload.push_back(0x9A);

						}
						else if (commandValue == AUTOPILOT_MODE::WIND) {
							
							payload.push_back(0xFF);
							payload.push_back(0xFF);
							payload.push_back(0x02);
							payload.push_back(0xFF);
							payload.push_back(0x00);
							payload.push_back(0x00);

						}
						else if (commandValue == AUTOPILOT_MODE::NAV) {
							
							payload.push_back(0xFF);
							payload.push_back(0xFF);
							payload.push_back(0x02);
							payload.push_back(0xFF);
							payload.push_back(0x12);
							payload.push_back(0x00);
						}

						break;

				case AUTOPILOT_COMMAND::CHANGE_HEADING: {
						header.pgn = 65431;
						header.destination = CONST_GLOBAL_ADDRESS;
						header.source = networkAddress;
						header.priority = CONST_PRIORITY_HIGH;
						// This is the usual manufacturer code/industry code
						payload.push_back(0x41);
						payload.push_back(0x9F);

						payload.push_back(0xFF);
						payload.push_back(0xFF);
						payload.push_back(0x03); // command to change heading
						payload.push_back(0xFF);
						short heading = DEGREES_TO_RADIANS(commandValue) * 10000;
						payload.push_back(heading & 0xFF);
						payload.push_back((heading >> 8) & 0xFF);

						break;
					}

				case AUTOPILOT_COMMAND::CHANGE_WIND: {
						header.pgn = 65431;
						header.destination = CONST_GLOBAL_ADDRESS;
						header.source = networkAddress;
						header.priority = CONST_PRIORITY_HIGH;
						// This is the usual manufacturer code/industry code
						payload.push_back(0x41);
						payload.push_back(0x9F);

						payload.push_back(0xFF);
						payload.push_back(0xFF);
						payload.push_back(0x03); // command to change wind angle
						payload.push_back(0xFF);
						short windAngle = DEGREES_TO_RADIANS(commandValue) * 10000;
						payload.push_back(windAngle & 0xFF);
						payload.push_back((windAngle >> 8) & 0xFF);

						break;
					}
				} 

				break; // end AC-12

				case AUTOPILOT_MODEL::NAVICO:
				switch (commandId) {
				case AUTOPILOT_COMMAND::KEEP_ALIVE:
					
					header.destination = CONST_GLOBAL_ADDRESS;
					header.source = networkAddress;
					header.priority = 3;
					header.pgn = 65305;
					
					payload.push_back(0x41);
					payload.push_back(0x9F);
					payload.push_back(0x01);
					payload.push_back(navicoKeepAliveToggle ? 0x03 : 0x0B); //This toggles between 3 & B. Is 3 the A/P address ??
					payload.push_back(0x00);
					payload.push_back(0x00);
					payload.push_back(0x00);
					payload.push_back(0x00);

					navicoKeepAliveToggle = !navicoKeepAliveToggle;

					break;
				case AUTOPILOT_COMMAND::CHANGE_MODE:
					if (commandValue == AUTOPILOT_MODE::STANDBY) {

						header.destination = CONST_GLOBAL_ADDRESS;
						header.source = networkAddress;
						header.priority = 3;
						header.pgn = 130850;

						// Manufacturer Code & Industry Code palaver
						payload.push_back(0x41);
						payload.push_back(0x9F);

						// The network address of the autopilot controller
						payload.push_back(autopilotControllerAddress);

						payload.push_back(0xFF);
						payload.push_back(0xFF);
						payload.push_back(0x0A); // NAC-3 Command
						payload.push_back(0x06); // Standby command
						payload.push_back(0x00); // Reserved
						payload.push_back(0xFF); // Direction
						payload.push_back(0xFF); // Angle
						payload.push_back(0xFF);
						payload.push_back(0xFF); // Unused
						payload.push_back(0xFF);
					}
					else if (commandValue == AUTOPILOT_MODE::COMPASS) {

						header.destination = CONST_GLOBAL_ADDRESS;
						header.source = networkAddress;
						header.priority = 3;
						header.pgn = 130850;


						// Manufacturer Code & Industry Code palaver
						payload.push_back(0x41);
						payload.push_back(0x9F);

						// The network address of the autopilot controller
						// BUG BUG Change for production
						payload.push_back(autopilotControllerAddress);

						payload.push_back(0xFF);
						payload.push_back(0xFF);
						payload.push_back(0x0A); // NAC-3 Command
						payload.push_back(0x09); // Heading Hold
						payload.push_back(0x00); // Reserved
						payload.push_back(0xFF); // Direction
						payload.push_back(0xFF); // Angle
						payload.push_back(0xFF);
						payload.push_back(0xFF); // Unused
						payload.push_back(0xFF);
					}
					else if (commandValue == AUTOPILOT_MODE::WIND) {

						header.destination = CONST_GLOBAL_ADDRESS;
						header.source = networkAddress;
						header.priority = 3;
						header.pgn = 130850;


						// Manufacturer Code & Industry Code palaver
						payload.push_back(0x41);
						payload.push_back(0x9F);

						// The network address of the autopilot controller
						// BUG BUG Change for production
						payload.push_back(autopilotControllerAddress);

						payload.push_back(0xFF);
						payload.push_back(0xFF);
						payload.push_back(0x0A); // NAC-3 Command
						payload.push_back(0x0F); // Wind Mode
						payload.push_back(0x00); // Reserved
						payload.push_back(0xFF); // Direction
						payload.push_back(0xFF); // Angle
						payload.push_back(0xFF);
						payload.push_back(0xFF); // Unused
						payload.push_back(0xFF);
					}
					else if (commandValue == AUTOPILOT_MODE::NAV) {
						header.destination = CONST_GLOBAL_ADDRESS;
						header.source = networkAddress;
						header.priority = 3;
						header.pgn = 130850;


						// Manufacturer Code & Industry Code palaver
						payload.push_back(0x41);
						payload.push_back(0x9F);

						// The network address of the autopilot controller
						// BUG BUG Change for production
						payload.push_back(autopilotControllerAddress);

						payload.push_back(0xFF);
						payload.push_back(0xFF);
						payload.push_back(0x0A); // NAC-3 Command
						payload.push_back(0x0A); // Navigation Mode
						payload.push_back(0x00); // Reserved
						payload.push_back(0xFF); // Direction
						payload.push_back(0xFF); // Angle
						payload.push_back(0xFF);
						payload.push_back(0xFF); // Unused
						payload.push_back(0xFF);
 					}
					break;
				case AUTOPILOT_COMMAND::CHANGE_HEADING:
				case AUTOPILOT_COMMAND::CHANGE_WIND:
					header.destination = CONST_GLOBAL_ADDRESS;
					header.source = networkAddress;
					header.priority = 3;
					header.pgn = 130850;

					// Manufacturer Code & Industry Code palaver
					payload.push_back(0x41);
					payload.push_back(0x9F);

					// The network address of the autopilot controller
					// BUG BUG Change for prodction
					payload.push_back(autopilotControllerAddress);

					payload.push_back(0xFF);
					payload.push_back(0xFF);
					payload.push_back(0x0A); // NAC3 Command
					payload.push_back(0x1A); // Alter Heading
					payload.push_back(0x00); // Reserved

					byte direction = commandValue < 0 ? NAC3_DIRECTION_PORT : NAC3_DIRECTION_STBD;
					unsigned short heading = DEGREES_TO_RADIANS(abs(commandValue)) * 10000;

					payload.push_back(direction);
					payload.push_back(heading & 0xFF);
					payload.push_back((heading >> 8) & 0xFF);

					payload.push_back(0xFF);
					payload.push_back(0xFF);

					break;
				} // end switch command
				break; // end NAC3

<<<<<<< HEAD
		case AUTOPILOT_MODEL::FURUNO:
=======
			case AUTOPILOT_MODEL::FURUNO:
>>>>>>> eea38a16
				switch (commandId) {
				case AUTOPILOT_COMMAND::CHANGE_MODE:
					if (commandValue == AUTOPILOT_MODE::STANDBY) {
						// set to Standby
					}
					else if (commandValue == AUTOPILOT_MODE::COMPASS) {
						// Heading Mode 
					}
					else if (commandValue == AUTOPILOT_MODE::WIND) {
						// Wind mode
					}
					else if (commandValue == AUTOPILOT_MODE::NAV) {
						// GPS mode
					}
					break;
				case AUTOPILOT_COMMAND::CHANGE_HEADING:
					// Adjust Heading
					break;
				case AUTOPILOT_COMMAND::CHANGE_WIND:
					break;
				} // end switch command
				break; // end furuno

			default:
				return FALSE;
				break;
		} // end switch manufacturer

		if (payload.size() > 0) {
			TwoCanUtils::FragmentFastMessage(header, payload, canMessages);
			return TRUE;
		}
	}
	return FALSE;
}


// BUG BUG To refactor
// Simnet Autopilot Command
void EncodePGN130850(int command) {
	std::vector<byte>payload;
	int controllingDevice; // Is this the network address of the controlling device
	int eventId;

	//,41,9f,%s,ff,ff,%s,00,00,00,ff
	payload.push_back(0x41); // This is the usual manufacturer code/industry code
	payload.push_back(0x9F);
	payload.push_back(command);
	payload.push_back(0xFF); //unknown
	payload.push_back(controllingDevice);
	payload.push_back(eventId);
	payload.push_back(0xFF); // Mode
	payload.push_back(0xFF); // Mode
	payload.push_back(0xFF); // direction
	payload.push_back(0xFF); // angle
	payload.push_back(0xFF); // angle
	payload.push_back(0xFF); // unknown
}

// Simnet Autopilot Mode
void EncodePGN65341(void) {

}

// PGN 129284
void EncodePGN129284(void) {
std::vector<byte> payload;
	
	byte sequenceId = 0xA0;
	payload.push_back(sequenceId);

	/*

	unsigned short distance = 100 * parser->Rmb.RangeToDestinationNauticalMiles / CONVERT_METRES_NAUTICAL_MILES;
	payload.push_back(distance & 0xFF);
	payload.push_back((distance >> 8) & 0xFF);

	byte bearingRef = HEADING_TRUE;

	byte perpendicularCrossed = 0;

	byte circleEntered = parser->Rmb.IsArrivalCircleEntered == NTrue ? 1 : 0;

	byte calculationType = 0;

	payload.push_back(bearingRef | (perpendicularCrossed << 2) | (circleEntered << 4) | (calculationType << 6));

	wxDateTime epochTime((time_t)0);
	wxDateTime now = wxDateTime::Now();

	wxTimeSpan diff = now - epochTime;

	unsigned short daysSinceEpoch = diff.GetDays();
	unsigned int secondsSinceMidnight = ((diff.GetSeconds() - (daysSinceEpoch * 86400)).GetValue()) * 10000;

	payload.push_back(secondsSinceMidnight & 0xFF);
	payload.push_back((secondsSinceMidnight >> 8) & 0xFF);
	payload.push_back((secondsSinceMidnight >> 16) & 0xFF);
	payload.push_back((secondsSinceMidnight >> 24) & 0xFF);

	payload.push_back(daysSinceEpoch & 0xFF);
	payload.push_back((daysSinceEpoch >> 8) & 0xFF);

	unsigned short bearingOrigin = USHRT_MAX;
	payload.push_back(bearingOrigin & 0xFF);
	payload.push_back((bearingOrigin >> 8) & 0xFF);

	unsigned short bearingPosition = 1000 * DEGREES_TO_RADIANS(parser->Rmb.BearingToDestinationDegreesTrue);
	payload.push_back(bearingPosition & 0xFF);
	payload.push_back((bearingPosition >> 8) & 0xFF);

	wxString originWaypointId = parser->Rmb.From;
	// BUG BUG Need to get the waypointId
	payload.push_back(0xFF);
	payload.push_back(0xFF);
	payload.push_back(0xFF);
	payload.push_back(0xFF);

	wxString destinationWaypointId = parser->Rmb.To;
	payload.push_back(0xFF);
	payload.push_back(0xFF);
	payload.push_back(0xFF);
	payload.push_back(0xFF);

	int latitude = parser->Rmb.DestinationPosition.Latitude.Latitude * 1e7;
	if (parser->Rmb.DestinationPosition.Latitude.Northing == NORTHSOUTH::South) {
		latitude = -latitude;
	}
	payload.push_back(latitude & 0xFF);
	payload.push_back((latitude >> 8) & 0xFF);
	payload.push_back((latitude >> 16) & 0xFF);
	payload.push_back((latitude >> 24) & 0xFF);

	int longitude = parser->Rmb.DestinationPosition.Longitude.Longitude * 1e7;
	if (parser->Rmb.DestinationPosition.Longitude.Easting == EASTWEST::West) {
		longitude = -longitude;
	}

	payload.push_back(longitude & 0xFF);
	payload.push_back((longitude >> 8) & 0xFF);
	payload.push_back((longitude >> 16) & 0xFF);
	payload.push_back((longitude >> 24) & 0xFF);

	unsigned short waypointClosingVelocity = 100 * parser->Rmb.DestinationClosingVelocityKnots / CONVERT_MS_KNOTS;
	payload.push_back(waypointClosingVelocity & 0xFF);
	payload.push_back((waypointClosingVelocity >> 8) & 0xFF);

	*/
}


// PGN 127237
void EncodePGN127237(void) {

	std::vector<byte> payload;

	byte rudderLimitExceeded; // 0 - No, 1 - Yes, 2 - Error, 3 - Unavailable


	byte offHeadingLimitExceeded; // 0 - No, 1 - Yes, 2 - Error, 3 - Unavailable

	byte offTrackLimitExceeded;

	byte overRide;

	payload.push_back(((rudderLimitExceeded << 6) & 0xC0) | ((offHeadingLimitExceeded << 4) & 0x30) |
		((offTrackLimitExceeded << 2) & 0x0C) | (overRide & 0x03));

	byte steeringMode;
	// 0 - Main Steering
	// 1 - Non-Follow-up Device
	// 2 - Follow-up Device
	// 3 - Heading Control Standalone
	// 4 - Heading Control
	// 5 - Track Control

	byte turnMode;
	// 0 - Rudder Limit controlled
	// 1 - turn rate controlled
	// 2 - radius controlled

	byte headingReference;
	// 0 - True
	// 1 - Magnetic
	// 2 - Error
	// 3 - Null

	payload.push_back(((steeringMode << 5) & 0xE0) | ((turnMode << 2) & 0x1C) | (headingReference & 0x03));

	byte commandedRudderDirection;
	// 0 - No Order
	// 1 - Move to starboard
	// 2 - Move to port

	payload.push_back(0xF8 | (commandedRudderDirection & 0x03));

	short commandedRudderAngle; //0.0001 radians
	payload.push_back(commandedRudderAngle & 0xFF);
	payload.push_back((commandedRudderAngle >> 8) & 0xFF);

	unsigned short headingToSteer; //0.0001 radians
	payload.push_back(headingToSteer & 0xFF);
	payload.push_back((headingToSteer >> 8) & 0xFF);

	unsigned short track; //0.0001 radians
	payload.push_back(track & 0xFF);
	payload.push_back((track >> 8) & 0xFF);

	unsigned short rudderLimit; //0.0001 radians
	payload.push_back(rudderLimit & 0xFF);
	payload.push_back((rudderLimit >> 8) & 0xFF);

	unsigned short offHeadingLimit; // 0.0001 radians
	payload.push_back(offHeadingLimit & 0xFF);
	payload.push_back((offHeadingLimit >> 8) & 0xFF);

	short radiusOfTurn; // 0.0001 radians
	payload.push_back(radiusOfTurn & 0xFF);
	payload.push_back((radiusOfTurn >> 8) & 0xFF);

	short rateOfTurn; // 3.125e-05
	payload.push_back(rateOfTurn & 0xFF);
	payload.push_back((rateOfTurn >> 8) & 0xFF);

	short offTrackLimit; //in metres (or is it 0.01 m)??
	payload.push_back(offTrackLimit & 0xFF);
	payload.push_back((offTrackLimit >> 8) & 0xFF);

	unsigned short vesselHeading; // 0.0001 radians
	payload.push_back(vesselHeading & 0xFF);
	payload.push_back((vesselHeading >> 8) & 0xFF);

}

// Simnet Wind Angle
void EncodePGN65431(int windAngle) {
	std::vector<byte>payload;

	payload.push_back(0x41); // This is the usual manufacturer code/industry code
	payload.push_back(0x9F);
	payload.push_back(0xFF);
	payload.push_back(0xFF);
	payload.push_back(0x03); // command
	payload.push_back(0xFF);
	payload.push_back(windAngle & 0xFF); // wind angle to be expressed in tenths of radians
	payload.push_back((windAngle >> 8) & 0xFF);


	//0x41 0x9F 0xFF 0xFF 0x03 0xFF 0x18 0x95
	//	17:39 : 25 : 858  PGN : 65341, Source : 3, Destination : 255

	//	Manufacturer Code : 1857
	//	Manufacturer : Simrad

	//	Industry Group : 4
	//	Reserved : 3
	//	Command : 3 (0x03)  Seems to be 2 in Standby
	//	Wind Angle - 156.807087

}
	
/* PGN 127237 is Heading/Track Control
function AC12_PGN127237 () {
  const heading_track_pgn = {
	  "navigation" : "%s,2,127237,%s,%s,15,ff,3f,ff,ff,7f,%s,00,00,ff,ff,ff,ff,ff,7f,ff,ff,ff,ff,%s", - course to steer, heading
	  "headinghold": "%s,2,127237,%s,%s,15,ff,7f,ff,ff,7f,%s,00,00,ff,ff,ff,ff,ff,7f,ff,ff,ff,ff,%s", locked heading/heading
	  "wind":        "%s,2,127237,%s,%s,15,ff,7f,ff,ff,7f,ff,ff,00,00,ff,ff,ff,ff,ff,7f,ff,ff,ff,ff,%s", locked heading, heading
	  "standby":     "%s,2,127237,%s,%s,15,ff,7f,ff,ff,7f,ff,ff,00,00,ff,ff,ff,ff,ff,7f,ff,ff,ff,ff,%s" // Magnetic
	  "standby":  "%s,2,127237,%s,%s,15,ff,3f,ff,ff,7f,ff,ff,00,00,ff,ff,ff,ff,ff,7f,ff,ff,ff,ff,%s" // True
  }

  // These are possibly heartbeats

  const pgn65340 = {
	  "standby":     "%s,3,65340,%s,255,8,41,9f,00,00,fe,f8,00,80",
	  "headinghold": "%s,3,65340,%s,255,8,41,9f,10,01,fe,fa,00,80", // Heading Hold
	  "followup":    "%s,3,65340,%s,255,8,41,9f,10,03,fe,fa,00,80", // Follow up
	  "wind":        "%s,3,65340,%s,255,8,41,9f,10,03,fe,fa,00,80",
	  "navigation":  "%s,3,65340,%s,255,8,41,9f,10,06,fe,f8,00,80"
  }
  const pgn65302 = {
	  "standby":    "%s,7,65302,%s,255,8,41,9f,0a,6b,00,00,00,ff",
	  "headinghold":"%s,7,65302,%s,255,8,41,9f,0a,69,00,00,28,ff", // Heading Hold
	  "followup":   "%s,7,65302,%s,255,8,41,9f,0a,69,00,00,30,ff", // Follow up
	  "wind":       "%s,7,65302,%s,255,8,41,9f,0a,69,00,00,30,ff",
	  "navigation": "%s,7,65302,%s,255,8,41,9f,0a,6b,00,00,28,ff"  // guessing
  }

*/



//const key_command = "%s,7,126720,%s,%s,22,3b,9f,f0,81,86,21,%s,ff,ff,ff,ff,ff,c1,c2,cd,66,80,d3,42,b1,c8"
//const heading_command = "%s,3,126208,%s,%s,14,01,50,ff,00,f8,03,01,3b,07,03,04,06,%s,%s"
//const wind_direction_command = "%s,3,126208,%s,%s,14,01,41,ff,00,f8,03,01,3b,07,03,04,04,%s,%s"
//const raymarine_ttw_Mode = "%s,3,126208,%s,%s,17,01,63,ff,00,f8,04,01,3b,07,03,04,04,81,01,05,ff,ff"
//const raymarine_ttw = "%s,3,126208,%s,%s,21,00,00,ef,01,ff,ff,ff,ff,ff,ff,04,01,3b,07,03,04,04,6c,05,1a,50"
//const confirm_tack = "%s,2,126720,%s,%s,7,3b,9f,f0,81,90,00,03"

//const keep_alive = "%s,7,65384,%s,255,8,3b,9f,00,00,00,00,00,00"

//const keep_alive2 = "%s,7,126720,%s,255,7,3b,9f,f0,81,90,00,03"


//const std::vector<byte> raymarineStandby = {0x17, 0x01, 0x63, 0xff, 0x00, 0xf8, 0x04, 0x01, 0x3b, 0x07, 0x03, 0x04, 0x04, 0x00, 0x00, 0x05, 0xff, 0xff};
//const std::vector<byte> raymarineAuto = {0x17, 0x01, 0x63, 0xff, 0x00, 0xf8, 0x04, 0x01, 0x3b, 0x07, 0x03, 0x04, 0x04, 0x40, 0x00, 0x05, 0xff, 0xff};
//const std::vector<byte> raymarineTrack = {0x0d, 0x3b, 0x9f, 0xf0, 0x81, 0x84, 0x46, 0x27, 0x9d, 0x4a, 0x00, 0x00, 0x02, 0x08, 0x4e};

// Note last two bytes represent heading as radians * 0.0001
//const std::vector<byte>raymarineHeading = {0x14, 0x01, 0x50, 0xff, 0x00, 0xf8, 0x03, 0x01, 0x3b, 0x07, 0x03, 0x04, 0x06, 0x00, 0x00};<|MERGE_RESOLUTION|>--- conflicted
+++ resolved
@@ -29,9 +29,9 @@
 #include "twocanautopilot.h"
 
 // TwoCan Autopilot
-TwoCanAutoPilot::TwoCanAutoPilot(int manufacturer) {
+TwoCanAutoPilot::TwoCanAutoPilot(AUTOPILOT_MODEL model) {
 	//BUG BUG Not sure why I am passing the autopilot model.
-	// BUG BUG Need to persist
+	// BUG BUG Need to persist and/or detect
 	autopilotControllerAddress = 3;
 }
 
@@ -87,12 +87,6 @@
 	byte sid;
 	sid = payload[2];
 
-<<<<<<< HEAD
-// TwoCan Autopilot
-TwoCanAutopilot::TwoCanAutopilot(AUTOPILOT_MODEL manufacturer) {
-    // Save the autopilot model, 0 - None, 1 - Garmin, 2 - Navico, 3 - Raymarine
-    autopilotModel = manufacturer;
-=======
 	unsigned short headingTrue;
 	headingTrue = payload[3] | (payload[4] << 8);
 
@@ -355,7 +349,6 @@
 	//}
 
 	return FALSE;
->>>>>>> eea38a16
 }
 
 // Decode PGN 65305
@@ -532,8 +525,6 @@
 	return FALSE;
 }
 
-
-
 bool TwoCanAutoPilot::EncodeAutopilotCommand(wxString message_body, std::vector<CanMessage> *canMessages) {
 	CanHeader header;
 	std::vector<byte>payload;
@@ -564,17 +555,10 @@
 				commandValue = root["autopilot"]["mode"].AsInt();
 		}
 
-<<<<<<< HEAD
-		else if (root["autopilot"].HasMember("manufacturer")) {
-			commandId = AUTOPILOT_CHANGE_MANUFACTURER;
-			commandValue = root["autopilot"]["manufacturer"].AsInt();
-			autopilotModel = (AUTOPILOT_MODEL)commandValue;
-			wxMessageBox(wxString::Format("AUTOPILOT MANUFACTURER CHANGE: %d", commandValue), "TwoCanPlugin Debug");
-=======
 		if (root["autopilot"].HasMember("heading")) {
 				commandId = AUTOPILOT_COMMAND::CHANGE_HEADING;
 				commandValue = root["autopilot"]["heading"].AsInt();
->>>>>>> eea38a16
+
 		}
 
 		if (root["autopilot"].HasMember("windangle")) {
@@ -660,12 +644,10 @@
 				break; // end garmin
 		
 		case AUTOPILOT_MODEL::RAYMARINE:
-<<<<<<< HEAD
-=======
+
 				// Changes are performed via PGN 126208 Group Function to write the 
 				// specific fields of proprietary PGN's
 
->>>>>>> eea38a16
 				switch (commandId) {
 				case AUTOPILOT_COMMAND::KEEP_ALIVE:
 						// PGN 65384
@@ -809,9 +791,6 @@
 						// Reserved bits 0xF0 | 0x08 = Priority unchanged
 						payload.push_back(0xF8);
 
-<<<<<<< HEAD
-		case AUTOPILOT_MODEL::NAVICO_NAC3:
-=======
 						// Number of Parameter Pairs
 						payload.push_back(0x03);
 
@@ -841,7 +820,7 @@
 				break; // end raymarine
 
 			case AUTOPILOT_MODEL::SIMRAD: // AC12
->>>>>>> eea38a16
+
 				switch (commandId) {
 				case AUTOPILOT_COMMAND::KEEP_ALIVE:
 						header.pgn = 65341;
@@ -1119,11 +1098,8 @@
 				} // end switch command
 				break; // end NAC3
 
-<<<<<<< HEAD
-		case AUTOPILOT_MODEL::FURUNO:
-=======
 			case AUTOPILOT_MODEL::FURUNO:
->>>>>>> eea38a16
+
 				switch (commandId) {
 				case AUTOPILOT_COMMAND::CHANGE_MODE:
 					if (commandValue == AUTOPILOT_MODE::STANDBY) {
