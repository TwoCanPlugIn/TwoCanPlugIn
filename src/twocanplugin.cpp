--- conflicted
+++ resolved
@@ -516,13 +516,9 @@
 		configSettings->Read(_T("Waypoint"), &enableWaypoint, FALSE);
 		configSettings->Read(_T("Music"), &enableMusic, FALSE);
 		configSettings->Read(_T("Autopilot"), &enableAutopilot, FALSE);
-<<<<<<< HEAD
 		autopilotModel = (AUTOPILOT_MODEL)configSettings->ReadLong(_T("AutopilotModel"), AUTOPILOT_MODEL::NONE);
-=======
-		configSettings->Read(_T("AutopilotModel"), &autopilotModel, AUTOPILOT_MODEL::NAVICO);
 		// Not ready to implement. Maybe never....
 		//configSettings->Read(_T("SignalK"), &enableSignalK, FALSE);
->>>>>>> eea38a16
 		return TRUE;
 	}
 	else {
@@ -537,13 +533,7 @@
 		enableMusic = FALSE;
 		enableSignalK = FALSE;
 		enableAutopilot = FALSE;
-<<<<<<< HEAD
 		autopilotModel = AUTOPILOT_MODEL::NONE;
-
-=======
-		autopilotModel = AUTOPILOT_MODEL::NAVICO;
-		
->>>>>>> eea38a16
 		// BUG BUG Automagically find an installed adapter
 		canAdapter = _T("None");
 		return TRUE;
@@ -560,21 +550,9 @@
 		configSettings->Write(_T("Address"), networkAddress);
 		configSettings->Write(_T("Heartbeat"), enableHeartbeat);
 		configSettings->Write(_T("Gateway"), enableGateway);
-<<<<<<< HEAD
 		configSettings->Write(_T("Waypoint"), enableWaypoint);
 		configSettings->Write(_T("Music"), enableMusic);
-		configSettings->Write(_T("Autopilot"), enableAutopilot);
 		configSettings->Write(_T("AutopilotModel"), (int)autopilotModel);
-		
-=======
-		configSettings->Write(_T("Autopilot"), enableAutopilot);
-		configSettings->Write(_T("Waypoint"), enableWaypoint);
-		configSettings->Write(_T("Music"), enableMusic);
-		configSettings->Write(_T("AutopilotModel"), autopilotModel);
-		// Not ready to implement yet....
-		//configSettings->Write(_T("SignalK"), enableSignalK);
-
->>>>>>> eea38a16
 		return TRUE;
 	}
 	else {
@@ -657,12 +635,8 @@
 			}
 
 			// Autopilot Integration
-			if ((deviceMode == TRUE) && (enableAutopilot == TRUE)) {
-<<<<<<< HEAD
+			if ((deviceMode == TRUE) && (autoPilotodel != AUTOPILOT_MODEL::NONE)) {
 				twoCanAutopilot = new TwoCanAutopilot(autopilotModel);
-=======
-				twoCanAutopilot = new TwoCanAutoPilot(autopilotModel);
->>>>>>> eea38a16
 				wxLogMessage(_T("TwoCan Plugin, Created TwoCan Autopilot interface"));
 			}
 
