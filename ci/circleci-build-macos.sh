--- conflicted
+++ resolved
@@ -19,13 +19,8 @@
 export MACOSX_DEPLOYMENT_TARGET=10.9
 echo $MACOSX_DEPLOYMENT_TARGET
 # Build the Rusoku Toucan Library
-<<<<<<< HEAD
 git clone https://github.com/twocanplugin/rusokucan
 cd rusokucan
-=======
-git clone https://github.com/TwoCanPlugIn/RusokuCAN
-cd RusokuCAN
->>>>>>> b70a9afe
 # generates the build/version number for the Toucan library
 cd Sources
 ./build_no.sh
@@ -53,13 +48,8 @@
 done
 
 # Build the Kvaser Library
-<<<<<<< HEAD
-git clone https://github.comtwocanplugin/kvasercan-library
+git clone https://github.com/twocanplugin/kvasercan-library
 cd kvasercan-library
-=======
-git clone https://github.com/TwoCanPlugIn/KvaserCAN-Library
-cd MacCAN-KvaserCAN
->>>>>>> b70a9afe
 # generates the build/version number for the Toucan library
 ./build_no.sh
 make all
